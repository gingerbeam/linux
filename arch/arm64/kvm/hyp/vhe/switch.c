// SPDX-License-Identifier: GPL-2.0-only
/*
 * Copyright (C) 2015 - ARM Ltd
 * Author: Marc Zyngier <marc.zyngier@arm.com>
 */

#include <hyp/switch.h>

#include <linux/arm-smccc.h>
#include <linux/kvm_host.h>
#include <linux/types.h>
#include <linux/jump_label.h>
#include <uapi/linux/psci.h>

#include <kvm/arm_psci.h>

#include <asm/barrier.h>
#include <asm/cpufeature.h>
#include <asm/kprobes.h>
#include <asm/kvm_asm.h>
#include <asm/kvm_emulate.h>
#include <asm/kvm_hyp.h>
#include <asm/kvm_mmu.h>
#include <asm/fpsimd.h>
#include <asm/debug-monitors.h>
#include <asm/processor.h>
#include <asm/thread_info.h>

/* VHE specific context */
DEFINE_PER_CPU(struct kvm_host_data, kvm_host_data);
DEFINE_PER_CPU(struct kvm_cpu_context, kvm_hyp_ctxt);
DEFINE_PER_CPU(unsigned long, kvm_hyp_vector);

static void __activate_traps(struct kvm_vcpu *vcpu)
{
	u64 val;

	___activate_traps(vcpu);

	val = read_sysreg(cpacr_el1);
	val |= CPACR_EL1_TTA;
	val &= ~CPACR_EL1_ZEN;

	/*
	 * With VHE (HCR.E2H == 1), accesses to CPACR_EL1 are routed to
	 * CPTR_EL2. In general, CPACR_EL1 has the same layout as CPTR_EL2,
	 * except for some missing controls, such as TAM.
	 * In this case, CPTR_EL2.TAM has the same position with or without
	 * VHE (HCR.E2H == 1) which allows us to use here the CPTR_EL2.TAM
	 * shift value for trapping the AMU accesses.
	 */

	val |= CPTR_EL2_TAM;

	if (update_fp_enabled(vcpu)) {
		if (vcpu_has_sve(vcpu))
			val |= CPACR_EL1_ZEN;
	} else {
		val &= ~CPACR_EL1_FPEN;
		__activate_traps_fpsimd32(vcpu);
	}

	write_sysreg(val, cpacr_el1);

	write_sysreg(__this_cpu_read(kvm_hyp_vector), vbar_el1);
}
NOKPROBE_SYMBOL(__activate_traps);

static void __deactivate_traps(struct kvm_vcpu *vcpu)
{
	extern char vectors[];	/* kernel exception vectors */

	___deactivate_traps(vcpu);

	write_sysreg(HCR_HOST_VHE_FLAGS, hcr_el2);

	/*
	 * ARM errata 1165522 and 1530923 require the actual execution of the
	 * above before we can switch to the EL2/EL0 translation regime used by
	 * the host.
	 */
	asm(ALTERNATIVE("nop", "isb", ARM64_WORKAROUND_SPECULATIVE_AT));

	write_sysreg(CPACR_EL1_DEFAULT, cpacr_el1);
	write_sysreg(vectors, vbar_el1);
}
NOKPROBE_SYMBOL(__deactivate_traps);

void activate_traps_vhe_load(struct kvm_vcpu *vcpu)
{
	__activate_traps_common(vcpu);
}

void deactivate_traps_vhe_put(struct kvm_vcpu *vcpu)
{
	__deactivate_traps_common(vcpu);
<<<<<<< HEAD
=======
}

static const exit_handler_fn hyp_exit_handlers[] = {
	[0 ... ESR_ELx_EC_MAX]		= NULL,
	[ESR_ELx_EC_CP15_32]		= kvm_hyp_handle_cp15_32,
	[ESR_ELx_EC_SYS64]		= kvm_hyp_handle_sysreg,
	[ESR_ELx_EC_SVE]		= kvm_hyp_handle_fpsimd,
	[ESR_ELx_EC_FP_ASIMD]		= kvm_hyp_handle_fpsimd,
	[ESR_ELx_EC_IABT_LOW]		= kvm_hyp_handle_iabt_low,
	[ESR_ELx_EC_DABT_LOW]		= kvm_hyp_handle_dabt_low,
	[ESR_ELx_EC_PAC]		= kvm_hyp_handle_ptrauth,
};

static const exit_handler_fn *kvm_get_exit_handler_array(struct kvm_vcpu *vcpu)
{
	return hyp_exit_handlers;
}

static void early_exit_filter(struct kvm_vcpu *vcpu, u64 *exit_code)
{
>>>>>>> df0cc57e
}

/* Switch to the guest for VHE systems running in EL2 */
static int __kvm_vcpu_run_vhe(struct kvm_vcpu *vcpu)
{
	struct kvm_cpu_context *host_ctxt;
	struct kvm_cpu_context *guest_ctxt;
	u64 exit_code;

	host_ctxt = &this_cpu_ptr(&kvm_host_data)->host_ctxt;
	host_ctxt->__hyp_running_vcpu = vcpu;
	guest_ctxt = &vcpu->arch.ctxt;

	sysreg_save_host_state_vhe(host_ctxt);

	/*
	 * ARM erratum 1165522 requires us to configure both stage 1 and
	 * stage 2 translation for the guest context before we clear
	 * HCR_EL2.TGE.
	 *
	 * We have already configured the guest's stage 1 translation in
	 * kvm_vcpu_load_sysregs_vhe above.  We must now call
	 * __load_stage2 before __activate_traps, because
	 * __load_stage2 configures stage 2 translation, and
	 * __activate_traps clear HCR_EL2.TGE (among other things).
	 */
	__load_stage2(vcpu->arch.hw_mmu, vcpu->arch.hw_mmu->arch);
	__activate_traps(vcpu);

	__kvm_adjust_pc(vcpu);

	sysreg_restore_guest_state_vhe(guest_ctxt);
	__debug_switch_to_guest(vcpu);

	do {
		/* Jump in the fire! */
		exit_code = __guest_enter(vcpu);

		/* And we're baaack! */
	} while (fixup_guest_exit(vcpu, &exit_code));

	sysreg_save_guest_state_vhe(guest_ctxt);

	__deactivate_traps(vcpu);

	sysreg_restore_host_state_vhe(host_ctxt);

	if (vcpu->arch.flags & KVM_ARM64_FP_ENABLED)
		__fpsimd_save_fpexc32(vcpu);

	__debug_switch_to_host(vcpu);

	return exit_code;
}
NOKPROBE_SYMBOL(__kvm_vcpu_run_vhe);

int __kvm_vcpu_run(struct kvm_vcpu *vcpu)
{
	int ret;

	local_daif_mask();

	/*
	 * Having IRQs masked via PMR when entering the guest means the GIC
	 * will not signal the CPU of interrupts of lower priority, and the
	 * only way to get out will be via guest exceptions.
	 * Naturally, we want to avoid this.
	 *
	 * local_daif_mask() already sets GIC_PRIO_PSR_I_SET, we just need a
	 * dsb to ensure the redistributor is forwards EL2 IRQs to the CPU.
	 */
	pmr_sync();

	ret = __kvm_vcpu_run_vhe(vcpu);

	/*
	 * local_daif_restore() takes care to properly restore PSTATE.DAIF
	 * and the GIC PMR if the host is using IRQ priorities.
	 */
	local_daif_restore(DAIF_PROCCTX_NOIRQ);

	/*
	 * When we exit from the guest we change a number of CPU configuration
	 * parameters, such as traps.  Make sure these changes take effect
	 * before running the host or additional guests.
	 */
	isb();

	return ret;
}

static void __hyp_call_panic(u64 spsr, u64 elr, u64 par)
{
	struct kvm_cpu_context *host_ctxt;
	struct kvm_vcpu *vcpu;

	host_ctxt = &this_cpu_ptr(&kvm_host_data)->host_ctxt;
	vcpu = host_ctxt->__hyp_running_vcpu;

	__deactivate_traps(vcpu);
	sysreg_restore_host_state_vhe(host_ctxt);

	panic("HYP panic:\nPS:%08llx PC:%016llx ESR:%08llx\nFAR:%016llx HPFAR:%016llx PAR:%016llx\nVCPU:%p\n",
	      spsr, elr,
	      read_sysreg_el2(SYS_ESR), read_sysreg_el2(SYS_FAR),
	      read_sysreg(hpfar_el2), par, vcpu);
}
NOKPROBE_SYMBOL(__hyp_call_panic);

void __noreturn hyp_panic(void)
{
	u64 spsr = read_sysreg_el2(SYS_SPSR);
	u64 elr = read_sysreg_el2(SYS_ELR);
	u64 par = read_sysreg_par();

	__hyp_call_panic(spsr, elr, par);
	unreachable();
}

asmlinkage void kvm_unexpected_el2_exception(void)
{
	return __kvm_unexpected_el2_exception();
}<|MERGE_RESOLUTION|>--- conflicted
+++ resolved
@@ -94,8 +94,6 @@
 void deactivate_traps_vhe_put(struct kvm_vcpu *vcpu)
 {
 	__deactivate_traps_common(vcpu);
-<<<<<<< HEAD
-=======
 }
 
 static const exit_handler_fn hyp_exit_handlers[] = {
@@ -116,7 +114,6 @@
 
 static void early_exit_filter(struct kvm_vcpu *vcpu, u64 *exit_code)
 {
->>>>>>> df0cc57e
 }
 
 /* Switch to the guest for VHE systems running in EL2 */
