--- conflicted
+++ resolved
@@ -377,18 +377,6 @@
 				reg = <0xd0038 0x4>;
 				clocks = <&core_clk 0>;
 				#clock-cells = <1>;
-<<<<<<< HEAD
-			};
-
-			pmu_intc: pmu-interrupt-ctrl@d0050 {
-				compatible = "marvell,dove-pmu-intc";
-				interrupt-controller;
-				#interrupt-cells = <1>;
-				reg = <0xd0050 0x8>;
-				interrupts = <33>;
-				marvell,#interrupts = <7>;
-=======
->>>>>>> e3703f8c
 			};
 
 			pinctrl: pin-ctrl@d0200 {
@@ -613,8 +601,6 @@
 			rtc: real-time-clock@d8500 {
 				compatible = "marvell,orion-rtc";
 				reg = <0xd8500 0x20>;
-				interrupt-parent = <&pmu_intc>;
-				interrupts = <5>;
 			};
 
 			gpio2: gpio-ctrl@e8400 {
