--- conflicted
+++ resolved
@@ -30,10 +30,7 @@
 	.ifc \srr,srr
 	mfspr	r11,SPRN_SRR0
 	ld	r12,_NIP(r1)
-<<<<<<< HEAD
-=======
 	clrrdi  r11,r11,2
->>>>>>> ed9f4f96
 	clrrdi  r12,r12,2
 100:	tdne	r11,r12
 	EMIT_WARN_ENTRY 100b,__FILE__,__LINE__,(BUGFLAG_WARNING | BUGFLAG_ONCE)
@@ -44,10 +41,7 @@
 	.else
 	mfspr	r11,SPRN_HSRR0
 	ld	r12,_NIP(r1)
-<<<<<<< HEAD
-=======
 	clrrdi  r11,r11,2
->>>>>>> ed9f4f96
 	clrrdi  r12,r12,2
 100:	tdne	r11,r12
 	EMIT_WARN_ENTRY 100b,__FILE__,__LINE__,(BUGFLAG_WARNING | BUGFLAG_ONCE)
