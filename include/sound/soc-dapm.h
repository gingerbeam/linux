--- conflicted
+++ resolved
@@ -104,12 +104,8 @@
 	SND_SOC_DAPM_INIT_REG_VAL(wreg, wshift, winvert), \
 	.kcontrol_news = wcontrols, .num_kcontrols = 1}
 #define SND_SOC_DAPM_MUX(wname, wreg, wshift, winvert, wcontrols) \
-<<<<<<< HEAD
-{	.id = snd_soc_dapm_mux, .name = wname, .reg = wreg, \
-=======
 {	.id = snd_soc_dapm_mux, .name = wname, \
 	SND_SOC_DAPM_INIT_REG_VAL(wreg, wshift, winvert), \
->>>>>>> d8ec26d7
 	.kcontrol_news = wcontrols, .num_kcontrols = 1}
 #define SND_SOC_DAPM_VIRT_MUX(wname, wreg, wshift, winvert, wcontrols) \
 {	.id = snd_soc_dapm_virt_mux, .name = wname, \
@@ -291,11 +287,8 @@
 	.info = snd_soc_info_volsw, \
 	.get = snd_soc_dapm_get_volsw, .put = snd_soc_dapm_put_volsw, \
 	.private_value = SOC_SINGLE_VALUE(reg, shift, max, invert, 1) }
-<<<<<<< HEAD
-=======
 #define SOC_DAPM_SINGLE_VIRT(xname, max) \
 	SOC_DAPM_SINGLE(xname, SND_SOC_NOPM, 0, max, 0)
->>>>>>> d8ec26d7
 #define SOC_DAPM_SINGLE_TLV(xname, reg, shift, max, invert, tlv_array) \
 {	.iface = SNDRV_CTL_ELEM_IFACE_MIXER, .name = xname, \
 	.info = snd_soc_info_volsw, \
@@ -310,11 +303,8 @@
 	.tlv.p = (tlv_array), \
 	.get = snd_soc_dapm_get_volsw, .put = snd_soc_dapm_put_volsw, \
 	.private_value = SOC_SINGLE_VALUE(reg, shift, max, invert, 0) }
-<<<<<<< HEAD
-=======
 #define SOC_DAPM_SINGLE_TLV_VIRT(xname, max, tlv_array) \
 	SOC_DAPM_SINGLE(xname, SND_SOC_NOPM, 0, max, 0, tlv_array)
->>>>>>> d8ec26d7
 #define SOC_DAPM_ENUM(xname, xenum) \
 {	.iface = SNDRV_CTL_ELEM_IFACE_MIXER, .name = xname, \
 	.info = snd_soc_info_enum_double, \
