--- conflicted
+++ resolved
@@ -44,8 +44,6 @@
 #define SNDRV_DMA_TYPE_VMALLOC		7	/* vmalloc'ed buffer */
 #define SNDRV_DMA_TYPE_NONCONTIG	8	/* non-coherent SG buffer */
 #define SNDRV_DMA_TYPE_NONCOHERENT	9	/* non-coherent buffer */
-<<<<<<< HEAD
-=======
 #ifdef CONFIG_SND_DMA_SGBUF
 #define SNDRV_DMA_TYPE_DEV_SG		SNDRV_DMA_TYPE_NONCONTIG
 #define SNDRV_DMA_TYPE_DEV_WC_SG	6	/* SG write-combined */
@@ -53,7 +51,6 @@
 #define SNDRV_DMA_TYPE_DEV_SG	SNDRV_DMA_TYPE_DEV /* no SG-buf support */
 #define SNDRV_DMA_TYPE_DEV_WC_SG	SNDRV_DMA_TYPE_DEV_WC
 #endif
->>>>>>> 754e0b0e
 
 /*
  * info for buffer allocation
