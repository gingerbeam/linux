--- conflicted
+++ resolved
@@ -515,14 +515,4 @@
 {
 	return platform_driver_register(&mxc_gpio_driver);
 }
-<<<<<<< HEAD
-subsys_initcall(gpio_mxc_init);
-
-MODULE_AUTHOR("Freescale Semiconductor, "
-	      "Daniel Mack <danielncaiaq.de>, "
-	      "Juergen Beisert <kernel@pengutronix.de>");
-MODULE_DESCRIPTION("Freescale MXC GPIO");
-MODULE_LICENSE("GPL");
-=======
-postcore_initcall(gpio_mxc_init);
->>>>>>> e0852940
+subsys_initcall(gpio_mxc_init);