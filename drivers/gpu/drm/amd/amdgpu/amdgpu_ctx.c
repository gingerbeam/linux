--- conflicted
+++ resolved
@@ -376,94 +376,11 @@
 	return r;
 }
 
-static int amdgpu_ctx_get_stable_pstate(struct amdgpu_ctx *ctx,
-					u32 *stable_pstate)
-{
-	struct amdgpu_device *adev = ctx->adev;
-	enum amd_dpm_forced_level current_level;
-
-	current_level = amdgpu_dpm_get_performance_level(adev);
-
-	switch (current_level) {
-	case AMD_DPM_FORCED_LEVEL_PROFILE_STANDARD:
-		*stable_pstate = AMDGPU_CTX_STABLE_PSTATE_STANDARD;
-		break;
-	case AMD_DPM_FORCED_LEVEL_PROFILE_MIN_SCLK:
-		*stable_pstate = AMDGPU_CTX_STABLE_PSTATE_MIN_SCLK;
-		break;
-	case AMD_DPM_FORCED_LEVEL_PROFILE_MIN_MCLK:
-		*stable_pstate = AMDGPU_CTX_STABLE_PSTATE_MIN_MCLK;
-		break;
-	case AMD_DPM_FORCED_LEVEL_PROFILE_PEAK:
-		*stable_pstate = AMDGPU_CTX_STABLE_PSTATE_PEAK;
-		break;
-	default:
-		*stable_pstate = AMDGPU_CTX_STABLE_PSTATE_NONE;
-		break;
-	}
-	return 0;
-}
-
-static int amdgpu_ctx_set_stable_pstate(struct amdgpu_ctx *ctx,
-					u32 stable_pstate)
-{
-	struct amdgpu_device *adev = ctx->adev;
-	enum amd_dpm_forced_level level;
-	u32 current_stable_pstate;
-	int r;
-
-	mutex_lock(&adev->pm.stable_pstate_ctx_lock);
-	if (adev->pm.stable_pstate_ctx && adev->pm.stable_pstate_ctx != ctx) {
-		r = -EBUSY;
-		goto done;
-	}
-
-	r = amdgpu_ctx_get_stable_pstate(ctx, &current_stable_pstate);
-	if (r || (stable_pstate == current_stable_pstate))
-		goto done;
-
-	switch (stable_pstate) {
-	case AMDGPU_CTX_STABLE_PSTATE_NONE:
-		level = AMD_DPM_FORCED_LEVEL_AUTO;
-		break;
-	case AMDGPU_CTX_STABLE_PSTATE_STANDARD:
-		level = AMD_DPM_FORCED_LEVEL_PROFILE_STANDARD;
-		break;
-	case AMDGPU_CTX_STABLE_PSTATE_MIN_SCLK:
-		level = AMD_DPM_FORCED_LEVEL_PROFILE_MIN_SCLK;
-		break;
-	case AMDGPU_CTX_STABLE_PSTATE_MIN_MCLK:
-		level = AMD_DPM_FORCED_LEVEL_PROFILE_MIN_MCLK;
-		break;
-	case AMDGPU_CTX_STABLE_PSTATE_PEAK:
-		level = AMD_DPM_FORCED_LEVEL_PROFILE_PEAK;
-		break;
-	default:
-		r = -EINVAL;
-		goto done;
-	}
-
-	r = amdgpu_dpm_force_performance_level(adev, level);
-
-	if (level == AMD_DPM_FORCED_LEVEL_AUTO)
-		adev->pm.stable_pstate_ctx = NULL;
-	else
-		adev->pm.stable_pstate_ctx = ctx;
-done:
-	mutex_unlock(&adev->pm.stable_pstate_ctx_lock);
-
-	return r;
-}
-
 static void amdgpu_ctx_fini(struct kref *ref)
 {
 	struct amdgpu_ctx *ctx = container_of(ref, struct amdgpu_ctx, refcount);
-<<<<<<< HEAD
-	struct amdgpu_device *adev = ctx->adev;
-=======
 	struct amdgpu_ctx_mgr *mgr = ctx->mgr;
 	struct amdgpu_device *adev = mgr->adev;
->>>>>>> 88084a3d
 	unsigned i, j, idx;
 
 	if (!adev)
